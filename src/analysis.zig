const std = @import("std");
const AnalysisContext = @import("document_store.zig").AnalysisContext;
const ast = std.zig.ast;

/// REALLY BAD CODE, PLEASE DON'T USE THIS!!!!!!! (only for testing)
pub fn getFunctionByName(tree: *ast.Tree, name: []const u8) ?*ast.Node.FnProto {
    var decls = tree.root_node.decls.iterator(0);
    while (decls.next()) |decl_ptr| {
        var decl = decl_ptr.*;
        switch (decl.id) {
            .FnProto => {
                const func = decl.cast(ast.Node.FnProto).?;
                if (std.mem.eql(u8, tree.tokenSlice(func.name_token.?), name)) return func;
            },
            else => {},
        }
    }

    return null;
}

/// Gets a function's doc comments, caller must free memory when a value is returned
/// Like:
///```zig
///var comments = getFunctionDocComments(allocator, tree, func);
///defer if (comments) |comments_pointer| allocator.free(comments_pointer);
///```
pub fn getDocComments(allocator: *std.mem.Allocator, tree: *ast.Tree, node: *ast.Node) !?[]const u8 {
    switch (node.id) {
        .FnProto => {
            const func = node.cast(ast.Node.FnProto).?;
            if (func.doc_comments) |doc_comments| {
                return try collectDocComments(allocator, tree, doc_comments);
            }
        },
        .VarDecl => {
            const var_decl = node.cast(ast.Node.VarDecl).?;
            if (var_decl.doc_comments) |doc_comments| {
                return try collectDocComments(allocator, tree, doc_comments);
            }
        },
        .ContainerField => {
            const field = node.cast(ast.Node.ContainerField).?;
            if (field.doc_comments) |doc_comments| {
                return try collectDocComments(allocator, tree, doc_comments);
            }
        },
        .ErrorTag => {
            const tag = node.cast(ast.Node.ErrorTag).?;
            if (tag.doc_comments) |doc_comments| {
                return try collectDocComments(allocator, tree, doc_comments);
            }
        },
        .ParamDecl => {
            const param = node.cast(ast.Node.ParamDecl).?;
            if (param.doc_comments) |doc_comments| {
                return try collectDocComments(allocator, tree, doc_comments);
            }
        },
        else => {},
    }
    return null;
}

fn collectDocComments(allocator: *std.mem.Allocator, tree: *ast.Tree, doc_comments: *ast.Node.DocComment) ![]const u8 {
    var doc_it = doc_comments.lines.iterator(0);
    var lines = std.ArrayList([]const u8).init(allocator);
    defer lines.deinit();

    while (doc_it.next()) |doc_comment| {
        _ = try lines.append(std.fmt.trim(tree.tokenSlice(doc_comment.*)[3..]));
    }

    return try std.mem.join(allocator, "\n", lines.items);
}

/// Gets a function signature (keywords, name, return value)
pub fn getFunctionSignature(tree: *ast.Tree, func: *ast.Node.FnProto) []const u8 {
    const start = tree.tokens.at(func.firstToken()).start;
    const end = tree.tokens.at(switch (func.return_type) {
        .Explicit, .InferErrorSet => |node| node.lastToken(),
<<<<<<< HEAD
=======
        .Invalid => |r_paren| r_paren,
>>>>>>> cb4354e4
    }).end;
    return tree.source[start..end];
}

/// Gets a function snippet insert text
pub fn getFunctionSnippet(allocator: *std.mem.Allocator, tree: *ast.Tree, func: *ast.Node.FnProto) ![]const u8 {
    const name_tok = func.name_token orelse unreachable;

    var buffer = std.ArrayList(u8).init(allocator);
    try buffer.ensureCapacity(128);

    try buffer.appendSlice(tree.tokenSlice(name_tok));
    try buffer.append('(');

    var buf_stream = buffer.outStream();

    var param_num = @as(usize, 1);
    var param_it = func.params.iterator(0);
    while (param_it.next()) |param_ptr| : (param_num += 1) {
        const param = param_ptr.*;
        const param_decl = param.cast(ast.Node.ParamDecl).?;

        if (param_num != 1) try buffer.appendSlice(", ${") else try buffer.appendSlice("${");

        try buf_stream.print("{}:", .{param_num});

        if (param_decl.comptime_token) |_| {
            try buffer.appendSlice("comptime ");
        }

        if (param_decl.noalias_token) |_| {
            try buffer.appendSlice("noalias ");
        }

        if (param_decl.name_token) |name_token| {
            try buffer.appendSlice(tree.tokenSlice(name_token));
            try buffer.appendSlice(": ");
        }

        switch (param_decl.param_type) {
            .var_args => try buffer.appendSlice("..."),
            .var_type => try buffer.appendSlice("var"),
            .type_expr => |type_expr| {
                var curr_tok = type_expr.firstToken();
                var end_tok = type_expr.lastToken();
                while (curr_tok <= end_tok) : (curr_tok += 1) {
                    const id = tree.tokens.at(curr_tok).id;
                    const is_comma = tree.tokens.at(curr_tok).id == .Comma;

                    if (curr_tok == end_tok and is_comma) continue;

                    try buffer.appendSlice(tree.tokenSlice(curr_tok));
                    if (is_comma or id == .Keyword_const) try buffer.append(' ');
                }
            },
        }

        try buffer.append('}');
    }
    try buffer.append(')');

    return buffer.toOwnedSlice();
}

/// Gets a function signature (keywords, name, return value)
pub fn getVariableSignature(tree: *ast.Tree, var_decl: *ast.Node.VarDecl) []const u8 {
    const start = tree.tokens.at(var_decl.firstToken()).start;
    const end = tree.tokens.at(var_decl.semicolon_token).start;
<<<<<<< HEAD
    // var end =
    // if (var_decl.init_n) |body| tree.tokens.at(body.firstToken()).start
    // else tree.tokens.at(var_decl.name_token).end;
=======
>>>>>>> cb4354e4
    return tree.source[start..end];
}

/// Gets a param signature
pub fn getParamSignature(tree: *ast.Tree, param: *ast.Node.ParamDecl) []const u8 {
    const start = tree.tokens.at(param.firstToken()).start;
    const end = tree.tokens.at(param.lastToken()).end;
    return tree.source[start..end];
}

pub fn isTypeFunction(tree: *ast.Tree, func: *ast.Node.FnProto) bool {
    switch (func.return_type) {
        .Explicit => |node| return if (node.cast(std.zig.ast.Node.Identifier)) |ident|
            std.mem.eql(u8, tree.tokenSlice(ident.token), "type")
        else
            false,
        .InferErrorSet, .Invalid => return false,
    }
}

// STYLE

pub fn isCamelCase(name: []const u8) bool {
    return !std.ascii.isUpper(name[0]) and std.mem.indexOf(u8, name, "_") == null;
}

pub fn isPascalCase(name: []const u8) bool {
    return std.ascii.isUpper(name[0]) and std.mem.indexOf(u8, name, "_") == null;
}

// ANALYSIS ENGINE

/// Gets the child of node
pub fn getChild(tree: *ast.Tree, node: *ast.Node, name: []const u8) ?*ast.Node {
    var index: usize = 0;
    while (node.iterate(index)) |child| {
        switch (child.id) {
            .VarDecl => {
                const vari = child.cast(ast.Node.VarDecl).?;
                if (std.mem.eql(u8, tree.tokenSlice(vari.name_token), name)) return child;
            },
            .FnProto => {
                const func = child.cast(ast.Node.FnProto).?;
                if (func.name_token != null and std.mem.eql(u8, tree.tokenSlice(func.name_token.?), name)) return child;
            },
            .ContainerField => {
                const field = child.cast(ast.Node.ContainerField).?;
                if (std.mem.eql(u8, tree.tokenSlice(field.name_token), name)) return child;
            },
            else => {},
        }
        index += 1;
    }
    return null;
}

/// Gets the child of slice
pub fn getChildOfSlice(tree: *ast.Tree, nodes: []*ast.Node, name: []const u8) ?*ast.Node {
    // var index: usize = 0;
    for (nodes) |child| {
        switch (child.id) {
            .VarDecl => {
                const vari = child.cast(ast.Node.VarDecl).?;
                if (std.mem.eql(u8, tree.tokenSlice(vari.name_token), name)) return child;
            },
            .ParamDecl => {
                const decl = child.cast(ast.Node.ParamDecl).?;
                if (decl.name_token != null and std.mem.eql(u8, tree.tokenSlice(decl.name_token.?), name)) return child;
            },
            .FnProto => {
                const func = child.cast(ast.Node.FnProto).?;
                if (func.name_token != null and std.mem.eql(u8, tree.tokenSlice(func.name_token.?), name)) return child;
            },
            .ContainerField => {
                const field = child.cast(ast.Node.ContainerField).?;
                if (std.mem.eql(u8, tree.tokenSlice(field.name_token), name)) return child;
            },
            else => {},
        }
        // index += 1;
    }
    return null;
}

/// Resolves the type of a node
pub fn resolveTypeOfNode(analysis_ctx: *AnalysisContext, node: *ast.Node) ?*ast.Node {
<<<<<<< HEAD
    std.debug.warn("Resolving node of type {}\n", .{node.id});
=======
    std.debug.warn("NODE {}\n", .{node});
>>>>>>> cb4354e4
    switch (node.id) {
        .VarDecl => {
            const vari = node.cast(ast.Node.VarDecl).?;

            return resolveTypeOfNode(analysis_ctx, vari.type_node orelse vari.init_node.?) orelse null;
        },
        .ParamDecl => {
            const decl = node.cast(ast.Node.ParamDecl).?;
            switch (decl.param_type) {
                .var_type, .type_expr => |var_type| {
                    return resolveTypeOfNode(analysis_ctx, var_type) orelse null;
                },
                else => {},
            }
        },
        .FnProto => {
<<<<<<< HEAD
            return node;
=======
            const func = node.cast(ast.Node.FnProto).?;
            switch (func.return_type) {
                .Explicit, .InferErrorSet => |return_type| return resolveTypeOfNode(analysis_ctx, return_type),
                .Invalid => {},
            }
>>>>>>> cb4354e4
        },
        .Identifier => {
            // std.debug.warn("IDENTIFIER {}\n", .{analysis_ctx.tree.getNodeSource(node)});
            if (getChildOfSlice(analysis_ctx.tree, analysis_ctx.scope_nodes, analysis_ctx.tree.getNodeSource(node))) |child| {
                // std.debug.warn("CHILD {}\n", .{child});
                return resolveTypeOfNode(analysis_ctx, child);
            } else return null;
        },
        .ContainerDecl => {
            return node;
        },
        .ContainerField => {
            const field = node.cast(ast.Node.ContainerField).?;
            return resolveTypeOfNode(analysis_ctx, field.type_expr orelse return null);
        },
        .ErrorSetDecl => {
            return node;
        },
        .SuffixOp => {
            const suffix_op = node.cast(ast.Node.SuffixOp).?;
            switch (suffix_op.op) {
<<<<<<< HEAD
                .Call => {
                    const func_decl = resolveTypeOfNode(analysis_ctx, suffix_op.lhs.node) orelse return null;

                    if (func_decl.id == .FnProto) {
                        const func = node.cast(ast.Node.FnProto).?;
                        switch (func.return_type) {
                            .Explicit, .InferErrorSet => |return_type| return resolveTypeOfNode(analysis_ctx, return_type),
                        }
                    }
                    return null;
=======
                .Call, .StructInitializer => {
                    return resolveTypeOfNode(analysis_ctx, suffix_op.lhs.node);
>>>>>>> cb4354e4
                },
                else => {},
            }
        },
        .InfixOp => {
            const infix_op = node.cast(ast.Node.InfixOp).?;
            switch (infix_op.op) {
                .Period => {
                    std.debug.warn("\n\n\nPeriod\n\n\n", .{});
                    std.debug.warn("InfixOp file = {}\n{}\n", .{ analysis_ctx.handle.document.uri, analysis_ctx.tree.getNodeSource(&analysis_ctx.tree.root_node.base) });
                    std.debug.warn("InfixOp full = {}\n", .{analysis_ctx.tree.getNodeSource(node)});
                    // Save the child string from this tree since the tree may switch when processing
                    // an import lhs.
                    var rhs_str = nodeToString(analysis_ctx.tree, infix_op.rhs) orelse return null;
                    std.debug.warn("InfixOp rhs_str = {}\n", .{rhs_str});
                    // Use the analysis context temporary arena to store the rhs string.
                    rhs_str = std.mem.dupe(&analysis_ctx.arena.allocator, u8, rhs_str) catch return null;
                    const left = resolveTypeOfNode(analysis_ctx, infix_op.lhs) orelse return null;
<<<<<<< HEAD
                    std.debug.warn("InfixOp left = {}\n", .{left});
                    const child = getChild(analysis_ctx.tree, left, rhs_str) orelse return null;
                    std.debug.warn("InfixOp child = {}\n", .{child});

                    const right_type = resolveTypeOfNode(analysis_ctx, child);

                    std.debug.warn("InfixOp rightType = {}\n", .{right_type});

                    return right_type;
=======
                    return resolveTypeOfNode(analysis_ctx, getChild(analysis_ctx.tree, left, rhs_str) orelse return null);
>>>>>>> cb4354e4
                },
                else => {},
            }
        },
        .PrefixOp => {
            const prefix_op = node.cast(ast.Node.PrefixOp).?;
            switch (prefix_op.op) {
                .SliceType, .ArrayType => return node,
                .PtrType => {
                    const op_token = analysis_ctx.tree.tokens.at(prefix_op.op_token);
                    switch (op_token.id) {
                        .Asterisk => return resolveTypeOfNode(analysis_ctx, prefix_op.rhs),
                        .LBracket, .AsteriskAsterisk => return null,
                        else => unreachable,
                    }
                },
                else => {},
            }
        },
        .BuiltinCall => {
            const builtin_call = node.cast(ast.Node.BuiltinCall).?;
            if (!std.mem.eql(u8, analysis_ctx.tree.tokenSlice(builtin_call.builtin_token), "@import")) return null;
            if (builtin_call.params.len > 1) return null;
            std.debug.warn("Importing {}\n", .{analysis_ctx.tree.getNodeSource(node)});

            const import_param = builtin_call.params.at(0).*;
            if (import_param.id != .StringLiteral) return null;

            const import_str = analysis_ctx.tree.tokenSlice(import_param.cast(ast.Node.StringLiteral).?.token);
            return analysis_ctx.onImport(import_str[1 .. import_str.len - 1]) catch |err| block: {
<<<<<<< HEAD
                std.debug.warn("Error {} while proessing import {}\n", .{ err, import_str });
=======
                std.debug.warn("Error {} while processing import {}\n", .{ err, import_str });
>>>>>>> cb4354e4
                break :block null;
            };
        },
        .MultilineStringLiteral, .StringLiteral => {
            return node;
        },
        else => {
            std.debug.warn("Type resolution case not implemented; {}\n", .{node.id});
        },
    }
    return null;
}

fn maybeCollectImport(tree: *ast.Tree, builtin_call: *ast.Node.BuiltinCall, arr: *std.ArrayList([]const u8)) !void {
    if (!std.mem.eql(u8, tree.tokenSlice(builtin_call.builtin_token), "@import")) return;
    if (builtin_call.params.len > 1) return;

    const import_param = builtin_call.params.at(0).*;
    if (import_param.id != .StringLiteral) return;

    const import_str = tree.tokenSlice(import_param.cast(ast.Node.StringLiteral).?.token);
    try arr.append(import_str[1 .. import_str.len - 1]);
}

/// Collects all imports we can find into a slice of import paths (without quotes).
/// The import paths are valid as long as the tree is.
pub fn collectImports(allocator: *std.mem.Allocator, tree: *ast.Tree) ![][]const u8 {
    // TODO: Currently only detects `const smth = @import("string literal")<.SometThing>;`
    var arr = std.ArrayList([]const u8).init(allocator);

    var idx: usize = 0;
    while (tree.root_node.iterate(idx)) |decl| : (idx += 1) {
        if (decl.id != .VarDecl) continue;
        const var_decl = decl.cast(ast.Node.VarDecl).?;
        if (var_decl.init_node == null) continue;

        switch (var_decl.init_node.?.id) {
            .BuiltinCall => {
                const builtin_call = var_decl.init_node.?.cast(ast.Node.BuiltinCall).?;
                try maybeCollectImport(tree, builtin_call, &arr);
            },
            .InfixOp => {
                const infix_op = var_decl.init_node.?.cast(ast.Node.InfixOp).?;

                switch (infix_op.op) {
                    .Period => {},
                    else => continue,
                }
                if (infix_op.lhs.id != .BuiltinCall) continue;
                try maybeCollectImport(tree, infix_op.lhs.cast(ast.Node.BuiltinCall).?, &arr);
            },
            else => {},
        }
    }

    return arr.toOwnedSlice();
}

pub fn getFieldAccessTypeNode(analysis_ctx: *AnalysisContext, tokenizer: *std.zig.Tokenizer) ?*ast.Node {
    var current_node = &analysis_ctx.tree.root_node.base;

    while (true) {
        var next = tokenizer.next();
        switch (next.id) {
            .Eof => {
                return current_node;
            },
            .Identifier => {
                // var root = current_node.cast(ast.Node.Root).?;
                // current_node.
                if (getChildOfSlice(analysis_ctx.tree, analysis_ctx.scope_nodes, tokenizer.buffer[next.start..next.end])) |child| {
                    if (resolveTypeOfNode(analysis_ctx, child)) |node_type| {
                        current_node = node_type;
                    } else return null;
                } else return null;
            },
            .Period => {
                var after_period = tokenizer.next();
                if (after_period.id == .Eof) {
                    return current_node;
                } else if (after_period.id == .Identifier) {
                    if (getChild(analysis_ctx.tree, current_node, tokenizer.buffer[after_period.start..after_period.end])) |child| {
                        if (resolveTypeOfNode(analysis_ctx, child)) |child_type| {
                            current_node = child_type;
                        } else return null;
                    } else return null;
                }
            },
            else => {
                std.debug.warn("Not implemented; {}\n", .{next.id});
            },
        }
    }

    return current_node;
}

pub fn isNodePublic(tree: *ast.Tree, node: *ast.Node) bool {
    switch (node.id) {
        .VarDecl => {
            const var_decl = node.cast(ast.Node.VarDecl).?;
            return var_decl.visib_token != null;
        },
        .FnProto => {
            const func = node.cast(ast.Node.FnProto).?;
            return func.visib_token != null;
        },
<<<<<<< HEAD
        .ContainerField => {
            return true;
        },
        else => {
            return false;
        },
=======
        else => return true,
>>>>>>> cb4354e4
    }
}

pub fn nodeToString(tree: *ast.Tree, node: *ast.Node) ?[]const u8 {
    switch (node.id) {
        .ContainerField => {
            const field = node.cast(ast.Node.ContainerField).?;
            return tree.tokenSlice(field.name_token);
        },
        .ErrorTag => {
            const tag = node.cast(ast.Node.ErrorTag).?;
            return tree.tokenSlice(tag.name_token);
        },
        .Identifier => {
            const field = node.cast(ast.Node.Identifier).?;
            return tree.tokenSlice(field.token);
        },
        .FnProto => {
            const func = node.cast(ast.Node.FnProto).?;
            if (func.name_token) |name_token| {
                return tree.tokenSlice(name_token);
            }
        },
        else => {
            std.debug.warn("INVALID: {}\n", .{node.id});
        },
    }

    return null;
}

pub fn declsFromIndexInternal(allocator: *std.mem.Allocator, tree: *ast.Tree, node: *ast.Node, nodes: *std.ArrayList(*ast.Node)) anyerror!void {
    switch (node.id) {
        .FnProto => {
            const func = node.cast(ast.Node.FnProto).?;

            var param_index: usize = 0;
            while (param_index < func.params.len) : (param_index += 1)
                try declsFromIndexInternal(allocator, tree, func.params.at(param_index).*, nodes);

            if (func.body_node) |body_node|
                try declsFromIndexInternal(allocator, tree, body_node, nodes);
        },
        .Block => {
            var index: usize = 0;

            while (node.iterate(index)) |inode| {
                try declsFromIndexInternal(allocator, tree, inode, nodes);
                index += 1;
            }
        },
        .VarDecl => {
            try nodes.append(node);
        },
        .ParamDecl => {
            try nodes.append(node);
        },
        else => {
            try nodes.appendSlice(try getCompletionsFromNode(allocator, tree, node));
        },
    }
}

pub fn getCompletionsFromNode(allocator: *std.mem.Allocator, tree: *ast.Tree, node: *ast.Node) ![]*ast.Node {
    var nodes = std.ArrayList(*ast.Node).init(allocator);

    var index: usize = 0;
    while (node.iterate(index)) |child_node| {
        try nodes.append(child_node);

        index += 1;
    }

    return nodes.items;
}

pub fn declsFromIndex(allocator: *std.mem.Allocator, tree: *ast.Tree, index: usize) ![]*ast.Node {
    var iindex: usize = 0;

    var node = &tree.root_node.base;
    var nodes = std.ArrayList(*ast.Node).init(allocator);

    try nodes.appendSlice(try getCompletionsFromNode(allocator, tree, node));

    while (node.iterate(iindex)) |inode| {
        if (tree.tokens.at(inode.firstToken()).start < index and index < tree.tokens.at(inode.lastToken()).start) {
            try declsFromIndexInternal(allocator, tree, inode, &nodes);
        }

        iindex += 1;
    }

    if (tree.tokens.at(node.firstToken()).start < index and index < tree.tokens.at(node.lastToken()).start) {
        return nodes.items;
    }

    return nodes.items;
}<|MERGE_RESOLUTION|>--- conflicted
+++ resolved
@@ -79,10 +79,7 @@
     const start = tree.tokens.at(func.firstToken()).start;
     const end = tree.tokens.at(switch (func.return_type) {
         .Explicit, .InferErrorSet => |node| node.lastToken(),
-<<<<<<< HEAD
-=======
         .Invalid => |r_paren| r_paren,
->>>>>>> cb4354e4
     }).end;
     return tree.source[start..end];
 }
@@ -151,12 +148,6 @@
 pub fn getVariableSignature(tree: *ast.Tree, var_decl: *ast.Node.VarDecl) []const u8 {
     const start = tree.tokens.at(var_decl.firstToken()).start;
     const end = tree.tokens.at(var_decl.semicolon_token).start;
-<<<<<<< HEAD
-    // var end =
-    // if (var_decl.init_n) |body| tree.tokens.at(body.firstToken()).start
-    // else tree.tokens.at(var_decl.name_token).end;
-=======
->>>>>>> cb4354e4
     return tree.source[start..end];
 }
 
@@ -243,11 +234,7 @@
 
 /// Resolves the type of a node
 pub fn resolveTypeOfNode(analysis_ctx: *AnalysisContext, node: *ast.Node) ?*ast.Node {
-<<<<<<< HEAD
-    std.debug.warn("Resolving node of type {}\n", .{node.id});
-=======
     std.debug.warn("NODE {}\n", .{node});
->>>>>>> cb4354e4
     switch (node.id) {
         .VarDecl => {
             const vari = node.cast(ast.Node.VarDecl).?;
@@ -264,15 +251,7 @@
             }
         },
         .FnProto => {
-<<<<<<< HEAD
             return node;
-=======
-            const func = node.cast(ast.Node.FnProto).?;
-            switch (func.return_type) {
-                .Explicit, .InferErrorSet => |return_type| return resolveTypeOfNode(analysis_ctx, return_type),
-                .Invalid => {},
-            }
->>>>>>> cb4354e4
         },
         .Identifier => {
             // std.debug.warn("IDENTIFIER {}\n", .{analysis_ctx.tree.getNodeSource(node)});
@@ -294,21 +273,17 @@
         .SuffixOp => {
             const suffix_op = node.cast(ast.Node.SuffixOp).?;
             switch (suffix_op.op) {
-<<<<<<< HEAD
-                .Call => {
-                    const func_decl = resolveTypeOfNode(analysis_ctx, suffix_op.lhs.node) orelse return null;
+                .Call, .StructInitializer => {
+                	const func_decl = resolveTypeOfNode(analysis_ctx, suffix_op.lhs.node) orelse return null;
 
                     if (func_decl.id == .FnProto) {
                         const func = node.cast(ast.Node.FnProto).?;
                         switch (func.return_type) {
                             .Explicit, .InferErrorSet => |return_type| return resolveTypeOfNode(analysis_ctx, return_type),
+                            .Invalid => {},
                         }
                     }
                     return null;
-=======
-                .Call, .StructInitializer => {
-                    return resolveTypeOfNode(analysis_ctx, suffix_op.lhs.node);
->>>>>>> cb4354e4
                 },
                 else => {},
             }
@@ -327,19 +302,7 @@
                     // Use the analysis context temporary arena to store the rhs string.
                     rhs_str = std.mem.dupe(&analysis_ctx.arena.allocator, u8, rhs_str) catch return null;
                     const left = resolveTypeOfNode(analysis_ctx, infix_op.lhs) orelse return null;
-<<<<<<< HEAD
-                    std.debug.warn("InfixOp left = {}\n", .{left});
-                    const child = getChild(analysis_ctx.tree, left, rhs_str) orelse return null;
-                    std.debug.warn("InfixOp child = {}\n", .{child});
-
-                    const right_type = resolveTypeOfNode(analysis_ctx, child);
-
-                    std.debug.warn("InfixOp rightType = {}\n", .{right_type});
-
-                    return right_type;
-=======
                     return resolveTypeOfNode(analysis_ctx, getChild(analysis_ctx.tree, left, rhs_str) orelse return null);
->>>>>>> cb4354e4
                 },
                 else => {},
             }
@@ -370,11 +333,7 @@
 
             const import_str = analysis_ctx.tree.tokenSlice(import_param.cast(ast.Node.StringLiteral).?.token);
             return analysis_ctx.onImport(import_str[1 .. import_str.len - 1]) catch |err| block: {
-<<<<<<< HEAD
-                std.debug.warn("Error {} while proessing import {}\n", .{ err, import_str });
-=======
                 std.debug.warn("Error {} while processing import {}\n", .{ err, import_str });
->>>>>>> cb4354e4
                 break :block null;
             };
         },
@@ -482,16 +441,7 @@
             const func = node.cast(ast.Node.FnProto).?;
             return func.visib_token != null;
         },
-<<<<<<< HEAD
-        .ContainerField => {
-            return true;
-        },
-        else => {
-            return false;
-        },
-=======
         else => return true,
->>>>>>> cb4354e4
     }
 }
 
