--- conflicted
+++ resolved
@@ -55,65 +55,9 @@
     interpreter.errors.deinit(interpreter.allocator);
     interpreter.ip.deinit(interpreter.allocator);
 
-<<<<<<< HEAD
     var i: usize = 0;
     while (i < interpreter.scopes.len) : (i += 1) {
         interpreter.scopes.items(.child_scopes)[i].deinit(interpreter.allocator);
-=======
-        pub const Size = enum {
-            one,
-            many,
-            slice,
-            c,
-        };
-    };
-
-    pub const Fn = struct {
-        return_type: ?Type,
-        /// Index into interpreter.declarations
-        params: std.ArrayListUnmanaged(usize) = .{},
-    };
-
-    pub const Array = struct {
-        len: usize,
-        child: Type,
-
-        sentinel: ?*ValueData,
-    };
-
-    /// Hack to get anytype working; only valid on fnparams
-    @"anytype",
-    type,
-    bool,
-
-    @"struct": Struct,
-    pointer: Pointer,
-    @"fn": Fn,
-
-    int: Int,
-    comptime_int,
-    float: u16,
-    comptime_float,
-
-    array: Array,
-
-    pub fn eql(a: TypeInfo, b: TypeInfo) bool {
-        if (std.meta.activeTag(a) != std.meta.activeTag(b)) return false;
-        return switch (a) {
-            .@"struct" => false, // Struct declarations can never be equal (this is a lie, gotta fix this)
-            .pointer => p: {
-                const ap = a.pointer;
-                const bp = b.pointer;
-                break :p ap.size == bp.size and ap.is_const == bp.is_const and ap.is_volatile == bp.is_volatile and eql(
-                    ap.child.getTypeInfo(),
-                    bp.child.getTypeInfo(),
-                ) and ap.is_allowzero == bp.is_allowzero and ((ap.sentinel == null and bp.sentinel == null) or ((ap.sentinel != null and bp.sentinel != null) and ap.sentinel.?.eql(bp.sentinel.?)));
-            },
-            .int => a.int.signedness == b.int.signedness and a.int.bits == b.int.bits,
-            .float => a.float == b.float,
-            else => return true,
-        };
->>>>>>> f6c15ac1
     }
     interpreter.scopes.deinit(interpreter.allocator);
 }
@@ -129,69 +73,8 @@
     interpreter: *ComptimeInterpreter,
 
     node_idx: Ast.Node.Index,
-<<<<<<< HEAD
     ty: IPIndex,
     val: IPIndex,
-=======
-    type: Type,
-    value_data: *ValueData,
-
-    pub fn eql(value: Value, other_value: Value) bool {
-        return value.value_data.eql(other_value.value_data);
-    }
-};
-
-pub const ValueData = union(enum) {
-    // TODO: Support larger ints, floats; bigints?
-
-    type: Type,
-    bool: bool,
-
-    @"struct": struct {},
-    /// This is what a pointer is; we don't need to map
-    /// this to anything because @ptrToInt is comptime-illegal
-    /// Pointer equality scares me though :( (but that's for later)
-    one_ptr: *ValueData,
-    /// Special case slice; this is extremely common at comptime so it makes sense
-    slice_of_const_u8: []const u8,
-
-    unsigned_int: u64,
-    signed_int: i64,
-    /// If the int does not fit into the previous respective slots,
-    /// use a bit int to store it
-    big_int: std.math.big.int.Managed,
-
-    float: f64,
-
-    @"fn",
-    runtime,
-    comptime_undetermined,
-
-    pub fn eql(data: *ValueData, other_data: *ValueData) bool {
-        if (std.meta.activeTag(data.*) != std.meta.activeTag(other_data.*)) return false;
-        // std.enums.
-        // std.meta.activeTag(u: anytype)
-        switch (data.*) {
-            .bool => return data.bool == other_data.bool,
-            .big_int => return data.big_int.eq(other_data.big_int),
-            .unsigned_int => return data.unsigned_int == other_data.unsigned_int,
-            .signed_int => return data.signed_int == other_data.signed_int,
-            .float => return data.float == other_data.float,
-
-            else => return false,
-        }
-    }
-
-    /// Get the bit count required to store a certain integer
-    pub fn bitCount(data: ValueData) ?u16 {
-        return switch (data) {
-            // TODO: Implement for signed ints
-            .unsigned_int => |i| if (i == 0) 0 else std.math.log2_int_ceil(@TypeOf(i), i + 1),
-            .big_int => |bi| @intCast(u16, bi.bitCountAbs()),
-            else => null,
-        };
-    }
->>>>>>> f6c15ac1
 };
 
 pub const FieldDefinition = struct {
@@ -199,11 +82,7 @@
     /// Store name so tree doesn't need to be used to access field name
     /// When the field is a tuple field, `name` will be an empty slice
     name: []const u8,
-<<<<<<< HEAD
     ty: Type,
-=======
-    type: Type,
->>>>>>> f6c15ac1
     default_value: ?Value,
 };
 
@@ -249,20 +128,12 @@
 
                     if (var_decl.ast.type_node != 0) {
                         var type_val = try (try interpreter.interpret(var_decl.ast.type_node, decl.scope, .{})).getValue();
-<<<<<<< HEAD
                         const type_type = try interpreter.ip.get(interpreter.allocator, IPKey{ .simple = .type });
                         if (type_val.ty != type_type) {
                             try interpreter.recordError(
                                 decl.node_idx,
                                 "expected_type",
                                 std.fmt.allocPrint(interpreter.allocator, "expected type 'type', found '{}'", .{type_val.ty.fmtType(&interpreter.ip)}) catch return error.CriticalAstFailure,
-=======
-                        if (type_val.type.getTypeInfo() != .type) {
-                            try interpreter.recordError(
-                                decl.node_idx,
-                                "expected_type",
-                                std.fmt.allocPrint(interpreter.allocator, "expected type 'type', found '{s}'", .{interpreter.formatTypeInfo(type_val.type.getTypeInfo())}) catch return error.CriticalAstFailure,
->>>>>>> f6c15ac1
                             );
                             return error.InvalidCast;
                         }
@@ -293,120 +164,6 @@
     }
 };
 
-<<<<<<< HEAD
-=======
-pub fn createType(interpreter: *ComptimeInterpreter, node_idx: Ast.Node.Index, type_info: TypeInfo) std.mem.Allocator.Error!Type {
-    // TODO: Figure out dedup
-    var hasher = std.hash.Wyhash.init(0);
-    var gpr = try interpreter.type_info_map.getOrPutContext(interpreter.allocator, type_info, .{ .interpreter = interpreter.*, .hasher = &hasher });
-
-    if (gpr.found_existing) {
-        return Type{ .interpreter = interpreter, .node_idx = node_idx, .info_idx = gpr.value_ptr.* };
-    } else {
-        try interpreter.type_info.append(interpreter.allocator, type_info);
-        const info_idx = interpreter.type_info.items.len - 1;
-        gpr.value_ptr.* = info_idx;
-        return Type{ .interpreter = interpreter, .node_idx = node_idx, .info_idx = info_idx };
-    }
-}
-
-pub fn createValueData(interpreter: *ComptimeInterpreter, data: ValueData) error{OutOfMemory}!*ValueData {
-    var vd = try interpreter.allocator.create(ValueData);
-    try interpreter.value_data_list.append(interpreter.allocator, vd);
-    vd.* = data;
-    return vd;
-}
-
-pub const TypeInfoFormatter = struct {
-    interpreter: *const ComptimeInterpreter,
-    ti: TypeInfo,
-
-    pub fn format(value: TypeInfoFormatter, comptime fmt: []const u8, options: std.fmt.FormatOptions, writer: anytype) !void {
-        _ = fmt;
-        _ = options;
-        return switch (value.ti) {
-            .int => |ii| switch (ii.signedness) {
-                .signed => try writer.print("i{d}", .{ii.bits}),
-                .unsigned => try writer.print("u{d}", .{ii.bits}),
-            }, // TODO
-            .float => |f| try writer.print("f{d}", .{f}),
-            .comptime_int => try writer.writeAll("comptime_int"),
-            .comptime_float => try writer.writeAll("comptime_float"),
-            .type => try writer.writeAll("type"),
-            .bool => try writer.writeAll("bool"),
-            .@"struct" => |s| {
-                try writer.writeAll("struct {");
-                var field_iterator = s.fields.iterator();
-                while (field_iterator.next()) |di| {
-                    try writer.print("{s}: {s}, ", .{ di.key_ptr.*, value.interpreter.formatTypeInfo(di.value_ptr.*.type.getTypeInfo()) });
-                }
-
-                var iterator = s.scope.declarations.iterator();
-                while (iterator.next()) |di| {
-                    const decl = di.value_ptr;
-                    if (decl.isConstant()) {
-                        if (decl.value) |sv| {
-                            try writer.print("const {s}: {any} = { }, ", .{
-                                decl.name,
-                                value.interpreter.formatTypeInfo(sv.type.getTypeInfo()),
-                                value.interpreter.formatValue(sv),
-                            });
-                        } else {
-                            try writer.print("const {s} (not analyzed), ", .{decl.name});
-                        }
-                    } else {
-                        if (decl.value) |sv| {
-                            try writer.print("var {s}: {any} = { }, ", .{
-                                decl.name,
-                                value.interpreter.formatTypeInfo(sv.type.getTypeInfo()),
-                                value.interpreter.formatValue(sv),
-                            });
-                        } else {
-                            try writer.print("var {s} (not analyzed), ", .{decl.name});
-                        }
-                    }
-                }
-                try writer.writeAll("}");
-            },
-            else => try writer.print("UnimplementedTypeInfoPrint", .{}),
-        };
-    }
-};
-
-pub fn formatTypeInfo(interpreter: *const ComptimeInterpreter, ti: TypeInfo) TypeInfoFormatter {
-    return TypeInfoFormatter{ .interpreter = interpreter, .ti = ti };
-}
-
-pub const ValueFormatter = struct {
-    interpreter: *const ComptimeInterpreter,
-    val: Value,
-
-    pub fn format(form: ValueFormatter, comptime fmt: []const u8, options: std.fmt.FormatOptions, writer: anytype) !void {
-        _ = fmt;
-        _ = options;
-
-        var value = form.val;
-        var ti = value.type.getTypeInfo();
-
-        return switch (ti) {
-            .int, .comptime_int => switch (value.value_data.*) {
-                .unsigned_int => |a| try writer.print("{d}", .{a}),
-                .signed_int => |a| try writer.print("{d}", .{a}),
-                .big_int => |a| try writer.print("{d}", .{a}),
-
-                else => unreachable,
-            },
-            .type => try writer.print("{ }", .{form.interpreter.formatTypeInfo(value.value_data.type.getTypeInfo())}),
-            else => try writer.print("UnimplementedValuePrint", .{}),
-        };
-    }
-};
-
-pub fn formatValue(interpreter: *const ComptimeInterpreter, value: Value) ValueFormatter {
-    return ValueFormatter{ .interpreter = interpreter, .val = value };
-}
-
->>>>>>> f6c15ac1
 // pub const Comptimeness = enum { @"comptime", runtime };
 
 pub const Scope = struct {
@@ -548,58 +305,12 @@
 pub fn cast(
     interpreter: *ComptimeInterpreter,
     node_idx: Ast.Node.Index,
-<<<<<<< HEAD
     destination_ty: IPIndex,
     source_ty: IPIndex,
 ) error{ OutOfMemory, InvalidCast }!IPIndex {
     _ = node_idx;
     // TODO return errors
     return try interpreter.ip.cast(interpreter.allocator, destination_ty, source_ty, builtin.target);
-=======
-    dest_type: Type,
-    value: Value,
-) error{ OutOfMemory, InvalidCast }!Value {
-    const value_data = value.value_data;
-
-    const to_type_info = dest_type.getTypeInfo();
-    const from_type_info = value.type.getTypeInfo();
-
-    // TODO: Implement more implicit casts
-
-    if (from_type_info.eql(to_type_info)) return value;
-
-    const err = switch (from_type_info) {
-        .comptime_int => switch (to_type_info) {
-            .int => {
-                if (value_data.bitCount().? > to_type_info.int.bits) {
-                    switch (value_data.*) {
-                        .unsigned_int => |bi| try interpreter.recordError(node_idx, "invalid_cast", try std.fmt.allocPrint(interpreter.allocator, "integer value {d} cannot be coerced to type '{s}'", .{ bi, interpreter.formatTypeInfo(to_type_info) })),
-                        .signed_int => |bi| try interpreter.recordError(node_idx, "invalid_cast", try std.fmt.allocPrint(interpreter.allocator, "integer value {d} cannot be coerced to type '{s}'", .{ bi, interpreter.formatTypeInfo(to_type_info) })),
-                        .big_int => |bi| try interpreter.recordError(node_idx, "invalid_cast", try std.fmt.allocPrint(interpreter.allocator, "integer value {d} cannot be coerced to type '{s}'", .{ bi, interpreter.formatTypeInfo(to_type_info) })),
-
-                        else => unreachable,
-                    }
-                    return error.InvalidCast;
-                }
-            },
-            else => error.InvalidCast,
-        },
-        else => error.InvalidCast,
-    };
-
-    err catch |e| {
-        try interpreter.recordError(node_idx, "invalid_cast", try std.fmt.allocPrint(interpreter.allocator, "invalid cast from '{s}' to '{s}'", .{ interpreter.formatTypeInfo(from_type_info), interpreter.formatTypeInfo(to_type_info) }));
-        return e;
-    };
-
-    return Value{
-        .interpreter = interpreter,
-
-        .node_idx = node_idx,
-        .type = dest_type,
-        .value_data = value.value_data,
-    };
->>>>>>> f6c15ac1
 }
 
 // Might be useful in the future
@@ -667,47 +378,12 @@
                     else => null,
                 };
 
-<<<<<<< HEAD
                 const field_info = maybe_container_field orelse {
                     _ = try interpreter.interpret(member, container_scope, options);
                     continue;
                 };
 
                 var init_type_value = try (try interpreter.interpret(field_info.ast.type_expr, container_scope, .{})).getValue();
-=======
-                if (maybe_container_field) |field_info| {
-                    var init_type_value = try (try interpreter.interpret(field_info.ast.type_expr, container_scope, .{})).getValue();
-                    var default_value = if (field_info.ast.value_expr == 0)
-                        null
-                    else
-                        try (try interpreter.interpret(field_info.ast.value_expr, container_scope, .{})).getValue();
-
-                    if (init_type_value.type.getTypeInfo() != .type) {
-                        try interpreter.recordError(
-                            field_info.ast.type_expr,
-                            "expected_type",
-                            try std.fmt.allocPrint(interpreter.allocator, "expected type 'type', found '{s}'", .{interpreter.formatTypeInfo(init_type_value.type.getTypeInfo())}),
-                        );
-                        continue;
-                    }
-
-                    const name = if (field_info.ast.tuple_like)
-                        &[0]u8{}
-                    else
-                        tree.tokenSlice(field_info.ast.main_token);
-                    const field = FieldDefinition{
-                        .node_idx = member,
-                        .name = name,
-                        .type = init_type_value.value_data.type,
-                        .default_value = default_value,
-                        // TODO: Default values
-                        // .@"type" = T: {
-                        //     var value = (try interpreter.interpret(field_info.ast.type_expr, scope_idx, true)).?.value;
-                        //     break :T @ptrCast(*Type, @alignCast(@alignOf(*Type), value)).*;
-                        // },
-                        // .value = null,
-                    };
->>>>>>> f6c15ac1
 
                 var default_value = if (field_info.ast.value_expr == 0)
                     IPIndex.none
@@ -756,13 +432,8 @@
             return InterpretResult{ .value = Value{
                 .interpreter = interpreter,
                 .node_idx = node_idx,
-<<<<<<< HEAD
                 .ty = type_type,
                 .val = struct_type,
-=======
-                .type = try interpreter.createType(node_idx, .{ .type = {} }),
-                .value_data = try interpreter.createValueData(.{ .type = cont_type }),
->>>>>>> f6c15ac1
             } };
         },
         .global_var_decl,
@@ -849,55 +520,29 @@
             if (std.mem.eql(u8, "bool", value)) return InterpretResult{ .value = Value{
                 .interpreter = interpreter,
                 .node_idx = node_idx,
-<<<<<<< HEAD
                 .ty = try interpreter.ip.get(interpreter.allocator, IPKey{ .simple = .type }),
                 .val = try interpreter.ip.get(interpreter.allocator, IPKey{ .simple = .bool }),
-=======
-                .type = try interpreter.createType(node_idx, .{ .type = {} }),
-                .value_data = try interpreter.createValueData(.{ .type = try interpreter.createType(node_idx, .{ .bool = {} }) }),
->>>>>>> f6c15ac1
             } };
             if (std.mem.eql(u8, "true", value)) return InterpretResult{ .value = Value{
                 .interpreter = interpreter,
                 .node_idx = node_idx,
-<<<<<<< HEAD
                 .ty = try interpreter.ip.get(interpreter.allocator, IPKey{ .simple = .bool }),
                 .val = try interpreter.ip.get(interpreter.allocator, IPKey{ .simple = .bool_true }),
-=======
-                .type = try interpreter.createType(node_idx, .{ .bool = {} }),
-                .value_data = try interpreter.createValueData(.{ .bool = true }),
->>>>>>> f6c15ac1
             } };
             if (std.mem.eql(u8, "false", value)) return InterpretResult{ .value = Value{
                 .interpreter = interpreter,
                 .node_idx = node_idx,
-<<<<<<< HEAD
                 .ty = try interpreter.ip.get(interpreter.allocator, IPKey{ .simple = .bool }),
                 .val = try interpreter.ip.get(interpreter.allocator, IPKey{ .simple = .bool_false }),
-=======
-                .type = try interpreter.createType(node_idx, .{ .bool = {} }),
-                .value_data = try interpreter.createValueData(.{ .bool = false }),
->>>>>>> f6c15ac1
             } };
 
             if (value.len == 5 and (value[0] == 'u' or value[0] == 'i') and std.mem.eql(u8, "size", value[1..])) return InterpretResult{
                 .value = Value{
                     .interpreter = interpreter,
                     .node_idx = node_idx,
-<<<<<<< HEAD
                     .ty = try interpreter.ip.get(interpreter.allocator, IPKey{ .simple = .type }),
                     .val = try interpreter.ip.get(interpreter.allocator, IPKey{
                         .simple = if (value[0] == 'u') .usize else .isize,
-=======
-                    .type = try interpreter.createType(node_idx, .{ .type = {} }),
-                    .value_data = try interpreter.createValueData(.{
-                        .type = try interpreter.createType(node_idx, .{
-                            .int = .{
-                                .signedness = if (value[0] == 'u') .unsigned else .signed,
-                                .bits = 64, // TODO: Platform specific
-                            },
-                        }),
->>>>>>> f6c15ac1
                     }),
                 },
             };
@@ -906,33 +551,18 @@
                 return InterpretResult{ .value = Value{
                     .interpreter = interpreter,
                     .node_idx = node_idx,
-<<<<<<< HEAD
                     .ty = try interpreter.ip.get(interpreter.allocator, IPKey{ .simple = .type }),
                     .val = try interpreter.ip.get(interpreter.allocator, IPKey{ .simple = .type }),
-=======
-                    .type = try interpreter.createType(node_idx, .{ .type = {} }),
-                    .value_data = try interpreter.createValueData(.{ .type = try interpreter.createType(node_idx, .{ .type = {} }) }),
->>>>>>> f6c15ac1
                 } };
             } else if (value.len >= 2 and (value[0] == 'u' or value[0] == 'i')) int: {
                 return InterpretResult{ .value = Value{
                     .interpreter = interpreter,
                     .node_idx = node_idx,
-<<<<<<< HEAD
                     .ty = try interpreter.ip.get(interpreter.allocator, IPKey{ .simple = .type }),
                     .val = try interpreter.ip.get(interpreter.allocator, IPKey{ .int_type = .{
                         .signedness = if (value[0] == 'u') .unsigned else .signed,
                         .bits = std.fmt.parseInt(u16, value[1..], 10) catch break :int,
                     } }),
-=======
-                    .type = try interpreter.createType(node_idx, .{ .type = {} }),
-                    .value_data = try interpreter.createValueData(.{ .type = try interpreter.createType(node_idx, .{
-                        .int = .{
-                            .signedness = if (value[0] == 'u') .unsigned else .signed,
-                            .bits = std.fmt.parseInt(u16, value[1..], 10) catch break :int,
-                        },
-                    }) }),
->>>>>>> f6c15ac1
                 } };
             }
 
@@ -962,14 +592,9 @@
             var ir = try interpreter.interpret(data[node_idx].lhs, scope, options);
             var irv = try ir.getValue();
 
-<<<<<<< HEAD
             const namespace = interpreter.ip.indexToKey(irv.val).getNamespace() orelse return error.IdentifierNotFound;
 
             var scope_sub_decl = irv.interpreter.huntItDown(namespace, rhs_str, options) catch |err| {
-=======
-            var sub_scope = irv.value_data.type.getTypeInfo().getScopeOfType() orelse return error.IdentifierNotFound;
-            var scope_sub_decl = sub_scope.interpreter.huntItDown(sub_scope, rhs_str, options) catch |err| {
->>>>>>> f6c15ac1
                 if (err == error.IdentifierNotFound) try interpreter.recordError(
                     node_idx,
                     "undeclared_identifier",
@@ -1006,7 +631,6 @@
             // TODO: Don't evaluate runtime ifs
             // if (options.observe_values) {
             const ir = try interpreter.interpret(iff.ast.cond_expr, scope, options);
-<<<<<<< HEAD
 
             const false_value = try interpreter.ip.get(interpreter.allocator, IPKey{ .simple = .bool_false });
             const true_value = try interpreter.ip.get(interpreter.allocator, IPKey{ .simple = .bool_true });
@@ -1014,9 +638,6 @@
             const condition = (try ir.getValue()).val;
             std.debug.assert(condition == false_value or condition == true_value);
             if (condition == true_value) {
-=======
-            if ((try ir.getValue()).value_data.bool) {
->>>>>>> f6c15ac1
                 return try interpreter.interpret(iff.ast.then_expr, scope, options);
             } else {
                 if (iff.ast.else_expr != 0) {
@@ -1027,7 +648,6 @@
         .equal_equal => {
             var a = try interpreter.interpret(data[node_idx].lhs, scope, options);
             var b = try interpreter.interpret(data[node_idx].rhs, scope, options);
-<<<<<<< HEAD
             return InterpretResult{
                 .value = Value{
                     .interpreter = interpreter,
@@ -1037,21 +657,12 @@
                 },
             };
 
-=======
-            return InterpretResult{ .value = Value{
-                .interpreter = interpreter,
-                .node_idx = node_idx,
-                .type = try interpreter.createType(node_idx, .{ .bool = {} }),
-                .value_data = try interpreter.createValueData(.{ .bool = (try a.getValue()).eql(try b.getValue()) }),
-            } };
->>>>>>> f6c15ac1
             // a.getValue().eql(b.getValue())
         },
         .number_literal => {
             const s = tree.getNodeSource(node_idx);
             const nl = std.zig.parseNumberLiteral(s);
 
-<<<<<<< HEAD
             if (nl == .failure) return error.CriticalAstFailure;
 
             const comptime_int_type = try interpreter.ip.get(interpreter.allocator, IPKey{
@@ -1071,23 +682,6 @@
                     },
                     .big_int => @panic("TODO: implement big int"),
                     .failure => return error.CriticalAstFailure,
-=======
-            return InterpretResult{
-                .value = Value{
-                    .interpreter = interpreter,
-                    .node_idx = node_idx,
-                    .type = try interpreter.createType(node_idx, .{ .comptime_int = {} }),
-                    .value_data = try interpreter.createValueData(switch (nl) {
-                        .float => .{ .float = try std.fmt.parseFloat(f64, s) },
-                        .int => if (s[0] == '-') ValueData{ .signed_int = try std.fmt.parseInt(i64, s, 0) } else ValueData{ .unsigned_int = try std.fmt.parseInt(u64, s, 0) },
-                        .big_int => |bii| ppp: {
-                            var bi = try std.math.big.int.Managed.init(interpreter.allocator);
-                            try bi.setString(@enumToInt(bii), s[if (bii != .decimal) @as(usize, 2) else @as(usize, 0)..]);
-                            break :ppp .{ .big_int = bi };
-                        },
-                        .failure => return error.CriticalAstFailure,
-                    }),
->>>>>>> f6c15ac1
                 },
             );
 
@@ -1124,11 +718,7 @@
             var to_value = try ir.getValue();
             var from_value = (try (try interpreter.interpret(data[node_idx].rhs, scope.?, options)).getValue());
 
-<<<<<<< HEAD
             _ = try interpreter.cast(undefined, to_value.ty, from_value.ty);
-=======
-            to_value.value_data.* = (try interpreter.cast(node_idx, to_value.type, from_value)).value_data.*;
->>>>>>> f6c15ac1
 
             return InterpretResult{ .nothing = {} };
         },
@@ -1166,11 +756,7 @@
                         try writer.writeAll("indeterminate");
                         continue;
                     };
-<<<<<<< HEAD
                     try writer.print("@as({s}, {s})", .{ value.ty.fmtType(&interpreter.ip), value.val.fmtValue(value.ty, &interpreter.ip) });
-=======
-                    try writer.print("@as({s}, {s})", .{ interpreter.formatTypeInfo(value.type.getTypeInfo()), interpreter.formatValue(value) });
->>>>>>> f6c15ac1
                     if (index != params.len - 1)
                         try writer.writeAll(", ");
                 }
@@ -1199,7 +785,6 @@
                     return InterpretResult{ .value = Value{
                         .interpreter = interpreter,
                         .node_idx = node_idx,
-<<<<<<< HEAD
                         .ty = try interpreter.ip.get(interpreter.allocator, IPKey{ .struct_type = .{
                             .fields = .{},
                             .namespace = IPIndex.none,
@@ -1207,10 +792,6 @@
                             .backing_int_ty = IPIndex.none,
                         } }),
                         .val = try interpreter.ip.get(interpreter.allocator, IPKey{ .simple = .undefined_value }),
-=======
-                        .type = try interpreter.createType(node_idx, .{ .@"struct" = .{ .scope = try interpreter.newScope(null, 0) } }),
-                        .value_data = try interpreter.createValueData(.{ .@"struct" = .{} }),
->>>>>>> f6c15ac1
                     } };
                 }
 
@@ -1223,13 +804,8 @@
                 return InterpretResult{ .value = Value{
                     .interpreter = interpreter,
                     .node_idx = node_idx,
-<<<<<<< HEAD
                     .ty = try interpreter.ip.get(interpreter.allocator, IPKey{ .simple = .type }),
                     .val = try interpreter.ip.get(interpreter.allocator, IPKey{ .type_value = undefined }), // TODO
-=======
-                    .type = try interpreter.createType(node_idx, .{ .type = {} }),
-                    .value_data = try interpreter.createValueData(.{ .type = handle.interpreter.?.root_type.? }),
->>>>>>> f6c15ac1
                 } };
             }
 
@@ -1240,13 +816,8 @@
                 return InterpretResult{ .value = Value{
                     .interpreter = interpreter,
                     .node_idx = node_idx,
-<<<<<<< HEAD
                     .ty = try interpreter.ip.get(interpreter.allocator, IPKey{ .simple = .type }),
                     .val = try interpreter.ip.get(interpreter.allocator, IPKey{ .type_value = value.ty }),
-=======
-                    .type = try interpreter.createType(node_idx, .{ .type = {} }),
-                    .value_data = try interpreter.createValueData(.{ .type = value.type }),
->>>>>>> f6c15ac1
                 } };
             }
 
@@ -1256,7 +827,6 @@
                 const value = try (try interpreter.interpret(params[0], scope, options)).getValue();
                 const field_name = try (try interpreter.interpret(params[1], scope, options)).getValue();
 
-<<<<<<< HEAD
                 const type_type = try interpreter.ip.get(interpreter.allocator, IPKey{ .simple = .type });
 
                 if (value.ty != type_type) return error.InvalidBuiltin;
@@ -1271,24 +841,12 @@
                     const decl_name = interpreter.ip.indexToKey(decl).declaration.name;
                     if(std.mem.eql(u8, decl_name, name)) break true;
                 } else false;
-=======
-                if (value.type.getTypeInfo() != .type) return error.InvalidBuiltin;
-                if (field_name.type.getTypeInfo() != .pointer) return error.InvalidBuiltin; // Check if it's a []const u8
-
-                const ti = value.value_data.type.getTypeInfo();
-                if (ti.getScopeOfType() == null) return error.InvalidBuiltin;
->>>>>>> f6c15ac1
 
                 return InterpretResult{ .value = Value{
                     .interpreter = interpreter,
                     .node_idx = node_idx,
-<<<<<<< HEAD
                     .ty = try interpreter.ip.get(interpreter.allocator, IPKey{ .simple = .bool }),
                     .val = try interpreter.ip.get(interpreter.allocator, IPKey{ .simple = if (has_decl) .bool_true else .bool_false }),
-=======
-                    .type = try interpreter.createType(node_idx, .{ .bool = {} }),
-                    .value_data = try interpreter.createValueData(.{ .bool = ti.getScopeOfType().?.declarations.contains(field_name.value_data.slice_of_const_u8) }),
->>>>>>> f6c15ac1
                 } };
             }
 
@@ -1298,7 +856,6 @@
                 const as_type = try (try interpreter.interpret(params[0], scope, options)).getValue();
                 const value = try (try interpreter.interpret(params[1], scope, options)).getValue();
 
-<<<<<<< HEAD
                 const type_type = try interpreter.ip.get(interpreter.allocator, IPKey{ .simple = .type });
 
                 if (as_type.ty != type_type) return error.InvalidBuiltin;
@@ -1309,11 +866,6 @@
                     .ty = type_type,
                     .val = try interpreter.cast(node_idx, as_type.val, value.val),
                 } };
-=======
-                if (as_type.type.getTypeInfo() != .type) return error.InvalidBuiltin;
-
-                return InterpretResult{ .value = try interpreter.cast(node_idx, as_type.value_data.type, value) };
->>>>>>> f6c15ac1
             }
 
             log.err("Builtin not implemented: {s}", .{call_name});
@@ -1343,29 +895,8 @@
             var val = Value{
                 .interpreter = interpreter,
                 .node_idx = node_idx,
-<<<<<<< HEAD
                 .ty = string_literal_type,
                 .val = try interpreter.ip.get(interpreter.allocator, IPKey{ .bytes = .{ .data = str } }), // TODO
-=======
-                // TODO: This is literally the wrong type lmao
-                // the actual type is *[len:0]u8 because we're pointing
-                // to a fixed size value in the data(?) section (when we're compilign zig code)
-                .type = try interpreter.createType(node_idx, .{
-                    .pointer = .{
-                        .size = .one,
-                        .is_const = true,
-                        .is_volatile = false,
-                        .child = try interpreter.createType(0, .{ .int = .{
-                            .bits = 8,
-                            .signedness = .unsigned,
-                        } }),
-                        .is_allowzero = false,
-
-                        .sentinel = null,
-                    },
-                }),
-                .value_data = try interpreter.createValueData(.{ .slice_of_const_u8 = value }),
->>>>>>> f6c15ac1
             };
 
             // TODO: Add type casting, sentinel
@@ -1421,7 +952,6 @@
             // if ((try interpreter.interpret(func.ast.return_type, func_scope_idx, .{ .observe_values = true, .is_comptime = true })).maybeGetValue()) |value|
             //     fnd.return_type = value.value_data.@"type";
 
-<<<<<<< HEAD
             // var value = Value{
             //     .interpreter = interpreter,
             //     .node_idx = node_idx,
@@ -1437,22 +967,6 @@
             //     .name = name,
             //     .value = value,
             // });
-=======
-            var value = Value{
-                .interpreter = interpreter,
-                .node_idx = node_idx,
-                .type = try interpreter.createType(node_idx, type_info),
-                .value_data = try interpreter.createValueData(.{ .@"fn" = {} }),
-            };
-
-            const name = analysis.getDeclName(tree, node_idx).?;
-            try scope.?.declarations.put(interpreter.allocator, name, .{
-                .scope = scope.?,
-                .node_idx = node_idx,
-                .name = name,
-                .value = value,
-            });
->>>>>>> f6c15ac1
 
             return InterpretResult{ .nothing = {} };
         },
@@ -1490,7 +1004,6 @@
         },
         .bool_not => {
             const result = try interpreter.interpret(data[node_idx].lhs, scope, .{});
-<<<<<<< HEAD
             const bool_type = try interpreter.ip.get(interpreter.allocator, IPKey{ .simple = .bool });
             const value = try result.getValue();
             if (value.ty == bool_type) {
@@ -1510,18 +1023,6 @@
                 // TODO
                 return error.InvalidOperation;
             }
-=======
-            const value = (try result.getValue());
-            if (value.value_data.* != .bool) return error.InvalidOperation;
-            return InterpretResult{
-                .value = .{
-                    .interpreter = interpreter,
-                    .node_idx = node_idx,
-                    .type = value.type,
-                    .value_data = try interpreter.createValueData(.{ .bool = !value.value_data.bool }),
-                },
-            };
->>>>>>> f6c15ac1
         },
         .address_of => {
             // TODO: Make const pointers if we're drawing from a const;
@@ -1530,7 +1031,6 @@
             const result = try interpreter.interpret(data[node_idx].lhs, scope, .{});
             const value = (try result.getValue());
 
-<<<<<<< HEAD
             const pointer_type = try interpreter.ip.get(interpreter.allocator, IPKey{ .pointer_type = .{
                 .elem_type = value.ty,
                 .sentinel = .none,
@@ -1548,36 +1048,12 @@
                 .ty = pointer_type,
                 .val = try interpreter.ip.get(interpreter.allocator, IPKey{ .one_pointer = value.val }),
             } };
-=======
-            return InterpretResult{
-                .value = .{
-                    .interpreter = interpreter,
-                    .node_idx = node_idx,
-                    .type = try interpreter.createType(node_idx, .{
-                        .pointer = .{
-                            .size = .one,
-                            .is_const = false,
-                            .is_volatile = false,
-                            .child = value.type,
-                            .is_allowzero = false,
-
-                            .sentinel = null,
-                        },
-                    }),
-                    .value_data = try interpreter.createValueData(.{ .one_ptr = value.value_data }),
-                },
-            };
->>>>>>> f6c15ac1
         },
         .deref => {
             const result = try interpreter.interpret(data[node_idx].lhs, scope, .{});
             const value = (try result.getValue());
 
-<<<<<<< HEAD
             const type_key = interpreter.ip.indexToKey(value.ty);
-=======
-            const ti = value.type.getTypeInfo();
->>>>>>> f6c15ac1
 
             if (type_key != .pointer_type) {
                 try interpreter.recordError(node_idx, "invalid_deref", try std.fmt.allocPrint(interpreter.allocator, "cannot deference non-pointer", .{}));
@@ -1586,23 +1062,12 @@
 
             // TODO: Check if this is a one_ptr or not
 
-<<<<<<< HEAD
             return InterpretResult{ .value = .{
                 .interpreter = interpreter,
                 .node_idx = node_idx,
                 .ty = type_key.pointer_type.elem_type,
                 .val = interpreter.ip.indexToKey(value.val).one_pointer,
             } };
-=======
-            return InterpretResult{
-                .value = .{
-                    .interpreter = interpreter,
-                    .node_idx = node_idx,
-                    .type = ti.pointer.child,
-                    .value_data = value.value_data.one_ptr,
-                },
-            };
->>>>>>> f6c15ac1
         },
         else => {
             log.err("Unhandled {any}", .{tags[node_idx]});
@@ -1648,19 +1113,11 @@
     while (ast.nextFnParam(&arg_it)) |param| {
         if (arg_index >= arguments.len) return error.MissingArguments;
         var tex = try (try interpreter.interpret(param.type_expr, fn_scope, options)).getValue();
-<<<<<<< HEAD
         if (tex.ty != type_type) {
             try interpreter.recordError(
                 param.type_expr,
                 "expected_type",
                 std.fmt.allocPrint(interpreter.allocator, "expected type 'type', found '{}'", .{tex.ty.fmtType(&interpreter.ip)}) catch return error.CriticalAstFailure,
-=======
-        if (tex.type.getTypeInfo() != .type) {
-            try interpreter.recordError(
-                param.type_expr,
-                "expected_type",
-                std.fmt.allocPrint(interpreter.allocator, "expected type 'type', found '{s}'", .{interpreter.formatTypeInfo(tex.type.getTypeInfo())}) catch return error.CriticalAstFailure,
->>>>>>> f6c15ac1
             );
             return error.InvalidCast;
         }
@@ -1669,11 +1126,7 @@
                 .scope = fn_scope,
                 .node_idx = param.type_expr,
                 .name = tree.tokenSlice(nt),
-<<<<<<< HEAD
                 .value = try interpreter.cast(arguments[arg_index].node_idx, tex.val, arguments[arg_index]),
-=======
-                .value = try interpreter.cast(arguments[arg_index].node_idx, tex.value_data.type, arguments[arg_index]),
->>>>>>> f6c15ac1
             };
             try fn_scope.declarations.put(interpreter.allocator, tree.tokenSlice(nt), decl);
             arg_index += 1;
