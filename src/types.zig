const std = @import("std");
const string = []const u8;

// LSP types
// https://microsoft.github.io/language-server-protocol/specifications/specification-3-16/

pub const Position = struct {
    line: i64,
    character: i64,
};

pub const Range = struct {
    start: Position,
    end: Position,
};

pub const Location = struct {
    uri: string,
    range: Range,
};

/// Id of a request
pub const RequestId = union(enum) {
    String: string,
    Integer: i64,
    Float: f64,
};

/// Hover response
pub const Hover = struct {
    contents: MarkupContent,
};

/// Params of a response (result)
pub const ResponseParams = union(enum) {
    SignatureHelp: SignatureHelp,
    CompletionList: CompletionList,
    Location: Location,
    Hover: Hover,
    DocumentSymbols: []DocumentSymbol,
    SemanticTokensFull: struct { data: []const u32 },
    TextEdits: []TextEdit,
    Locations: []Location,
    WorkspaceEdit: WorkspaceEdit,
    InitializeResult: InitializeResult,
    ConfigurationParams: ConfigurationParams,
};

/// JSONRPC notifications
pub const Notification = struct {
    pub const Params = union(enum) {
        LogMessage: struct {
            type: MessageType,
            message: string,
        },
        PublishDiagnostics: struct {
            uri: string,
            diagnostics: []Diagnostic,
        },
        ShowMessage: struct {
            type: MessageType,
            message: string,
        },
    };

    jsonrpc: string = "2.0",
    method: string,
    params: Params,
};

/// JSONRPC response
pub const Response = struct {
    jsonrpc: string = "2.0",
    id: RequestId,
    result: ResponseParams,
};

pub const Request = struct {
    jsonrpc: string = "2.0",
    method: []const u8,
    params: ?ResponseParams,
};

/// Type of a debug message
pub const MessageType = enum(i64) {
    Error = 1,
    Warning = 2,
    Info = 3,
    Log = 4,

    pub fn jsonStringify(value: MessageType, options: std.json.StringifyOptions, out_stream: anytype) !void {
        try std.json.stringify(@enumToInt(value), options, out_stream);
    }
};

pub const DiagnosticSeverity = enum(i64) {
    Error = 1,
    Warning = 2,
    Information = 3,
    Hint = 4,

    pub fn jsonStringify(value: DiagnosticSeverity, options: std.json.StringifyOptions, out_stream: anytype) !void {
        try std.json.stringify(@enumToInt(value), options, out_stream);
    }
};

pub const Diagnostic = struct {
    range: Range,
    severity: DiagnosticSeverity,
    code: string,
    source: string,
    message: string,
};

pub const TextDocument = struct {
    uri: string,
    // This is a substring of mem starting at 0
    text: [:0]const u8,
    // This holds the memory that we have actually allocated.
    mem: []u8,

    const Held = struct {
        document: *const TextDocument,
        popped: u8,
        start_index: usize,
        end_index: usize,

        pub fn data(self: @This()) [:0]const u8 {
            return self.document.mem[self.start_index..self.end_index :0];
        }

        pub fn release(self: *@This()) void {
            self.document.mem[self.end_index] = self.popped;
        }
    };

    pub fn borrowNullTerminatedSlice(self: *const @This(), start_idx: usize, end_idx: usize) Held {
        std.debug.assert(end_idx >= start_idx);
        const popped_char = self.mem[end_idx];
        self.mem[end_idx] = 0;
        return .{
            .document = self,
            .popped = popped_char,
            .start_index = start_idx,
            .end_index = end_idx,
        };
    }
};

pub const WorkspaceEdit = struct {
    changes: ?std.StringHashMap([]TextEdit),

    pub fn jsonStringify(self: WorkspaceEdit, options: std.json.StringifyOptions, writer: anytype) @TypeOf(writer).Error!void {
        try writer.writeByte('{');
        if (self.changes) |changes| {
            try writer.writeAll("\"changes\": {");
            var it = changes.iterator();
            var idx: usize = 0;
            while (it.next()) |entry| : (idx += 1) {
                if (idx != 0) try writer.writeAll(", ");

                try writer.writeByte('"');
                try writer.writeAll(entry.key_ptr.*);
                try writer.writeAll("\":");
                try std.json.stringify(entry.value_ptr.*, options, writer);
            }
            try writer.writeByte('}');
        }
        try writer.writeByte('}');
    }
};

pub const TextEdit = struct {
    range: Range,
    newText: string,
};

pub const MarkupContent = struct {
    pub const Kind = enum(u1) {
        PlainText = 0,
        Markdown = 1,

        pub fn jsonStringify(value: Kind, options: std.json.StringifyOptions, out_stream: anytype) !void {
            const str = switch (value) {
                .PlainText => "plaintext",
                .Markdown => "markdown",
            };
            try std.json.stringify(str, options, out_stream);
        }
    };

    kind: Kind = .Markdown,
    value: string,
};

pub const CompletionList = struct {
    isIncomplete: bool,
    items: []const CompletionItem,
};

pub const InsertTextFormat = enum(i64) {
    PlainText = 1,
    Snippet = 2,

    pub fn jsonStringify(value: InsertTextFormat, options: std.json.StringifyOptions, out_stream: anytype) !void {
        try std.json.stringify(@enumToInt(value), options, out_stream);
    }
};

pub const CompletionItem = struct {
    pub const Kind = enum(i64) {
        Text = 1,
        Method = 2,
        Function = 3,
        Constructor = 4,
        Field = 5,
        Variable = 6,
        Class = 7,
        Interface = 8,
        Module = 9,
        Property = 10,
        Unit = 11,
        Value = 12,
        Enum = 13,
        Keyword = 14,
        Snippet = 15,
        Color = 16,
        File = 17,
        Reference = 18,
        Folder = 19,
        EnumMember = 20,
        Constant = 21,
        Struct = 22,
        Event = 23,
        Operator = 24,
        TypeParameter = 25,

        pub fn jsonStringify(value: Kind, options: std.json.StringifyOptions, out_stream: anytype) !void {
            try std.json.stringify(@enumToInt(value), options, out_stream);
        }
    };

    label: string,
    labelDetails: ?CompletionItemLabelDetails = null,
    kind: Kind,
    detail: ?string = null,

    sortText: ?string = null,
    filterText: ?string = null,
    insertText: ?string = null,

    insertTextFormat: ?InsertTextFormat = .PlainText,
    documentation: ?MarkupContent = null,
<<<<<<< HEAD
    
    // FIXME: i commented this out, because otherwise the vscode client complains about *ranges*
    // and breaks code completion entirely
    // see: https://github.com/zigtools/zls-vscode/pull/33
    // textEdit: ?TextEdit = null, 
};

pub const CompletionItemLabelDetails = struct {
    detail: ?string,
    description: ?string,
=======
    sortText: ?string = null,
>>>>>>> 7fa58ae1
};

pub const DocumentSymbol = struct {
    const Kind = enum(u32) {
        File = 1,
        Module = 2,
        Namespace = 3,
        Package = 4,
        Class = 5,
        Method = 6,
        Property = 7,
        Field = 8,
        Constructor = 9,
        Enum = 10,
        Interface = 11,
        Function = 12,
        Variable = 13,
        Constant = 14,
        String = 15,
        Number = 16,
        Boolean = 17,
        Array = 18,
        Object = 19,
        Key = 20,
        Null = 21,
        EnumMember = 22,
        Struct = 23,
        Event = 24,
        Operator = 25,
        TypeParameter = 26,

        pub fn jsonStringify(value: Kind, options: std.json.StringifyOptions, out_stream: anytype) !void {
            try std.json.stringify(@enumToInt(value), options, out_stream);
        }
    };

    name: string,
    detail: ?string = null,
    kind: Kind,
    deprecated: bool = false,
    range: Range,
    selectionRange: Range,
    children: []const DocumentSymbol = &[_]DocumentSymbol{},
};

pub const WorkspaceFolder = struct {
    uri: string,
    name: string,
};

pub const SignatureInformation = struct {
    pub const ParameterInformation = struct {
        // TODO Can also send a pair of encoded offsets
        label: string,
        documentation: ?MarkupContent,
    };

    label: string,
    documentation: ?MarkupContent,
    parameters: ?[]const ParameterInformation,
    activeParameter: ?u32,
};

pub const SignatureHelp = struct {
    signatures: ?[]const SignatureInformation,
    activeSignature: ?u32,
    activeParameter: ?u32,
};

// Only includes options we set in our initialize result.
const InitializeResult = struct {
    offsetEncoding: string,
    capabilities: struct {
        signatureHelpProvider: struct {
            triggerCharacters: []const string,
            retriggerCharacters: []const string,
        },
        textDocumentSync: enum(u32) {
            None = 0,
            Full = 1,
            Incremental = 2,

            pub fn jsonStringify(value: @This(), options: std.json.StringifyOptions, out_stream: anytype) !void {
                try std.json.stringify(@enumToInt(value), options, out_stream);
            }
        },
        renameProvider: bool,
        completionProvider: struct {
            resolveProvider: bool,
            triggerCharacters: []const string,
            completionItem: struct { labelDetailsSupport: bool },
        },
        documentHighlightProvider: bool,
        hoverProvider: bool,
        codeActionProvider: bool,
        declarationProvider: bool,
        definitionProvider: bool,
        typeDefinitionProvider: bool,
        implementationProvider: bool,
        referencesProvider: bool,
        documentSymbolProvider: bool,
        colorProvider: bool,
        documentFormattingProvider: bool,
        documentRangeFormattingProvider: bool,
        foldingRangeProvider: bool,
        selectionRangeProvider: bool,
        workspaceSymbolProvider: bool,
        rangeProvider: bool,
        documentProvider: bool,
        workspace: ?struct {
            workspaceFolders: ?struct {
                supported: bool,
                changeNotifications: bool,
            },
        },
        semanticTokensProvider: struct {
            full: bool,
            range: bool,
            legend: struct {
                tokenTypes: []const string,
                tokenModifiers: []const string,
            },
        },
    },
    serverInfo: struct {
        name: string,
        version: ?string = null,
    },
};

pub const ConfigurationParams = struct {
    items: []const ConfigurationItem,

    pub const ConfigurationItem = struct {
        scopeUri: ?[]const u8,
        section: ?[]const u8,
    };
};<|MERGE_RESOLUTION|>--- conflicted
+++ resolved
@@ -251,7 +251,6 @@
 
     insertTextFormat: ?InsertTextFormat = .PlainText,
     documentation: ?MarkupContent = null,
-<<<<<<< HEAD
     
     // FIXME: i commented this out, because otherwise the vscode client complains about *ranges*
     // and breaks code completion entirely
@@ -262,9 +261,7 @@
 pub const CompletionItemLabelDetails = struct {
     detail: ?string,
     description: ?string,
-=======
     sortText: ?string = null,
->>>>>>> 7fa58ae1
 };
 
 pub const DocumentSymbol = struct {
